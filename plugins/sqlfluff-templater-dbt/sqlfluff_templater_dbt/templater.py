--- conflicted
+++ resolved
@@ -15,12 +15,8 @@
 from dbt.version import get_installed_version
 from jinja2_simple_tags import StandaloneTag
 
-<<<<<<< HEAD
 from sqlfluff.cli.formatters import OutputStreamFormatter
 from sqlfluff.core import FluffConfig
-=======
-from sqlfluff.core.config import FluffConfig
->>>>>>> e357d524
 from sqlfluff.core.errors import SQLTemplaterError, SQLFluffSkipFile
 from sqlfluff.core.templaters.base import TemplatedFile, large_file_check
 from sqlfluff.core.templaters.jinja import JinjaTemplater
@@ -166,7 +162,6 @@
     def process(
         self,
         *,
-<<<<<<< HEAD
         in_str: Optional[str] = None,
         fname: str,
         config: Optional[FluffConfig] = None,
@@ -182,15 +177,6 @@
                 templating operation. Only necessary for some templaters.
             formatter: Optional object for output.
         """
-=======
-        in_str: str,
-        fname: Optional[str] = None,
-        config: Optional[FluffConfig] = None,
-        formatter=None,
-        **kwargs,
-    ):
-        """Compile a dbt model and return the compiled SQL."""
->>>>>>> e357d524
         # Stash the formatter if provided to use in cached methods.
         self.formatter = formatter
         self.sqlfluff_config = config
@@ -248,11 +234,7 @@
                 vars=self._get_cli_vars(),
             )
 
-<<<<<<< HEAD
-        # Use path if valid, prioritize it as the in_str
-=======
         # If in_str not provided, use path if file is present.
->>>>>>> e357d524
         fpath = Path(fname)
         if fpath.exists() and not in_str:
             in_str = fpath.read_text()
