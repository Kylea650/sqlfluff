"""The BigQuery dialect.

This inherits from the ansi dialect, with changes as specified by
https://cloud.google.com/bigquery/docs/reference/standard-sql/query-syntax
and
https://cloud.google.com/bigquery/docs/reference/standard-sql/lexical#string_and_bytes_literals
"""

import itertools

from sqlfluff.core.parser import (
    Anything,
    BaseSegment,
    NamedSegment,
    OneOf,
    Ref,
    Sequence,
    Bracketed,
    Delimited,
    ReSegment,
    AnyNumberOf,
    KeywordSegment,
    Indent,
    SymbolSegment,
)

from sqlfluff.core.dialects import load_raw_dialect

ansi_dialect = load_raw_dialect("ansi")
bigquery_dialect = ansi_dialect.copy_as("bigquery")

bigquery_dialect.patch_lexer_struct(
    [
        # Quoted literals can have r or b (case insensitive) prefixes, in any order, to
        # indicate a raw/regex string or byte sequence, respectively.  Allow escaped quote
        # characters inside strings by allowing \" with an optional even multiple of
        # backslashes in front of it.
        # https://cloud.google.com/bigquery/docs/reference/standard-sql/lexical#string_and_bytes_literals
        # Triple quoted variant first, then single quoted
        (
            "single_quote",
            "regex",
            r"([rR]?[bB]?|[bB]?[rR]?)?('''((?<!\\)(\\{2})*\\'|'{,2}(?!')|[^'])*(?<!\\)(\\{2})*'''|'((?<!\\)(\\{2})*\\'|[^'])*(?<!\\)(\\{2})*')",
            dict(is_code=True),
        ),
        (
            "double_quote",
            "regex",
            r'([rR]?[bB]?|[bB]?[rR]?)?(\"\"\"((?<!\\)(\\{2})*\\\"|\"{,2}(?!\")|[^\"])*(?<!\\)(\\{2})*\"\"\"|"((?<!\\)(\\{2})*\\"|[^"])*(?<!\\)(\\{2})*")',
            dict(is_code=True),
        ),
    ]
)

bigquery_dialect.add(
    DoubleQuotedLiteralSegment=NamedSegment.make(
        "double_quote", name="quoted_literal", type="literal", trim_chars=('"',)
    ),
    StructKeywordSegment=KeywordSegment.make("struct", name="struct"),
    StartAngleBracketSegment=SymbolSegment.make(
        "<", name="start_angle_bracket", type="start_angle_bracket"
    ),
    EndAngleBracketSegment=SymbolSegment.make(
        ">", name="end_angle_bracket", type="end_angle_bracket"
    ),
)


bigquery_dialect.replace(
    FunctionContentsExpressionGrammar=OneOf(
        Ref("DatetimeUnitSegment"),
        Sequence(
            Ref("ExpressionSegment"),
            Sequence(OneOf("IGNORE", "RESPECT"), "NULLS", optional=True),
        ),
    ),
    SimpleArrayTypeGrammar=Sequence(
        "ARRAY",
        Bracketed(
            Ref("DatatypeIdentifierSegment"),
            bracket_type="angle",
            bracket_pairs_set="angle_bracket_pairs",
        ),
    ),
)


# Add additional datetime units
# https://cloud.google.com/bigquery/docs/reference/standard-sql/date_functions#extract
bigquery_dialect.sets("datetime_units").update(
    ["MICROSECOND", "DAYOFWEEK", "ISOWEEK", "ISOYEAR", "DATE", "DATETIME", "TIME"]
)

# Unreserved Keywords
bigquery_dialect.sets("unreserved_keywords").add("SYSTEM_TIME")
bigquery_dialect.sets("unreserved_keywords").remove("FOR")
bigquery_dialect.sets("unreserved_keywords").add("STRUCT")
# Reserved Keywords
bigquery_dialect.sets("reserved_keywords").add("FOR")

# In BigQuery, UNNEST() returns a "value table".
# https://cloud.google.com/bigquery/docs/reference/standard-sql/query-syntax#value_tables
bigquery_dialect.sets("value_table_functions").update(["unnest"])

# Bracket pairs (a set of tuples). Note that BigQuery inherits the default
# "bracket_pairs" set from ANSI. Here, we're adding a different set of bracket
# pairs that are only available in specific contexts where they are
# applicable. This limits the scope where BigQuery allows angle brackets,
# eliminating many potential parsing errors with the "<" and ">" operators.
bigquery_dialect.sets("angle_bracket_pairs").update(
    [
<<<<<<< HEAD
        ("angle", "LessThanSegment", "GreaterThanSegment"),
=======
        # NB: Angle brackets can be mistaken, so False
        ("angle", "StartAngleBracketSegment", "EndAngleBracketSegment", False),
>>>>>>> d1d60d7d
    ]
)


# BigQuery allows functions in INTERVAL
@bigquery_dialect.segment(replace=True)
class IntervalExpressionSegment(BaseSegment):
    """An interval with a function as value segment."""

    type = "interval_expression"
    match_grammar = Sequence(
        "INTERVAL",
        OneOf(
            Ref("NumericLiteralSegment"),
            Ref("QuotedLiteralSegment"),
            Ref("FunctionSegment"),
        ),
        OneOf(Ref("QuotedLiteralSegment"), Ref("DatetimeUnitSegment")),
    )


@bigquery_dialect.segment(replace=True)
class SelectClauseSegment(ansi_dialect.get_segment("SelectClauseSegment")):  # type: ignore
    """In BigQuery, select * as struct is valid."""

    parse_grammar = Sequence(
        "SELECT",
        Ref("SelectClauseModifierSegment", optional=True),
        Indent,
        OneOf(
            Sequence(
                "AS",
                "STRUCT",
                Ref("StarSegment"),
                Ref("StarModifierSegment", optional=True),
            ),
            Delimited(
                Ref("SelectClauseElementSegment"),
                delimiter=Ref("CommaSegment"),
                allow_trailing=True,
            ),
        ),
    )


@bigquery_dialect.segment(replace=True)
class SelectClauseElementSegment(
    ansi_dialect.get_segment("SelectClauseElementSegment")  # type: ignore
):
    """BigQuery also supports the special "Struct" construct."""

    parse_grammar = OneOf(
        # *, blah.*, blah.blah.*, etc.
        Ref("WildcardExpressionSegment"),
        Sequence(
            OneOf(
                Ref("LiteralGrammar"),
                Ref("BareFunctionSegment"),
                Ref("FunctionSegment"),
                Ref("IntervalExpressionSegment"),
                Ref("TypelessStructSegment"),
                Ref("ColumnReferenceSegment"),
                Ref("ExpressionSegment"),
            ),
            Ref("AliasExpressionSegment", optional=True),
        ),
    )


bigquery_dialect.replace(
    QuotedIdentifierSegment=NamedSegment.make(
        "back_quote", name="quoted_identifier", type="identifier", trim_chars=("`",)
    ),
    # Add two elements to the ansi LiteralGrammar
    LiteralGrammar=ansi_dialect.get_grammar("LiteralGrammar").copy(
        insert=[Ref("DoubleQuotedLiteralSegment"), Ref("LiteralCoercionSegment")]
    ),
    PostTableExpressionGrammar=Sequence(
        Sequence(
            "FOR", "SYSTEM_TIME", "AS", "OF", Ref("ExpressionSegment"), optional=True
        ),
        Sequence("WITH", "OFFSET", "AS", Ref("SingleIdentifierGrammar"), optional=True),
    ),
    FunctionNameSegment=ReSegment.make(
        # In BigQuery struct() has a special syntax, so we don't treat it as a function
        r"[A-Z][A-Z0-9_]*",
        name="function_name",
        type="function_name",
        _anti_template=r"STRUCT",
    ),
)


@bigquery_dialect.segment(replace=True)
class FunctionDefinitionGrammar(BaseSegment):
    """This is the body of a `CREATE FUNCTION AS` statement."""

    match_grammar = Sequence(
        AnyNumberOf(
            Sequence(
                "LANGUAGE",
                # Not really a parameter, but best fit for now.
                Ref("ParameterNameSegment"),
                Sequence(
                    "OPTIONS",
                    Bracketed(
                        Delimited(
                            Sequence(
                                Ref("ParameterNameSegment"),
                                Ref("EqualsSegment"),
                                Anything(),
                            ),
                            delimiter=Ref("CommaSegment"),
                        )
                    ),
                    optional=True,
                ),
            ),
            # There is some syntax not implemented here,
            Sequence(
                "AS",
                OneOf(
                    Ref("DoubleQuotedLiteralSegment"),
                    Ref("QuotedLiteralSegment"),
                    Bracketed(
                        OneOf(Ref("ExpressionSegment"), Ref("SelectStatementSegment"))
                    ),
                ),
            ),
        )
    )


@bigquery_dialect.segment(replace=True)
class WildcardExpressionSegment(BaseSegment):
    """An extension of the star expression for Bigquery."""

    type = "wildcard_expression"
    match_grammar = ansi_dialect.get_segment(
        "WildcardExpressionSegment"
    ).match_grammar.copy(
        insert=[
            # Optional EXCEPT or REPLACE clause
            # https://cloud.google.com/bigquery/docs/reference/standard-sql/query-syntax#select_replace
            Ref("ExceptClauseSegment", optional=True),
            Ref("ReplaceClauseSegment", optional=True),
        ]
    )


@bigquery_dialect.segment()
class ExceptClauseSegment(BaseSegment):
    """SELECT EXCEPT clause."""

    type = "select_except_clause"
    match_grammar = Sequence(
        "EXCEPT",
        Bracketed(
            Delimited(Ref("SingleIdentifierGrammar"), delimiter=Ref("CommaSegment"))
        ),
    )


@bigquery_dialect.segment()
class ReplaceClauseSegment(BaseSegment):
    """SELECT REPLACE clause."""

    type = "select_replace_clause"
    match_grammar = Sequence(
        "REPLACE",
        OneOf(
            # Multiple replace in brackets
            Bracketed(
                Delimited(
                    # Not *really* a select target element. It behaves exactly
                    # the same way however.
                    Ref("SelectClauseElementSegment"),
                    delimiter=Ref("CommaSegment"),
                )
            ),
            # Single replace not in brackets.
            Ref("SelectClauseElementSegment"),
        ),
    )


@bigquery_dialect.segment(replace=True)
class DatatypeSegment(BaseSegment):
    """A data type segment.

    In particular here, this enabled the support for
    the STRUCT datatypes.
    """

    type = "data_type"
    match_grammar = OneOf(  # Parameter type
        Ref("DatatypeIdentifierSegment"),  # Simple type
        Sequence("ANY", "TYPE"),  # SQL UDFs can specify this "type"
        Sequence(
            "ARRAY",
            Bracketed(
                Ref("DatatypeSegment"),
                bracket_type="angle",
                bracket_pairs_set="angle_bracket_pairs",
            ),
        ),
        Sequence(
            "STRUCT",
            Bracketed(
                Delimited(  # Comma-separated list of field names/types
                    Sequence(
                        Ref("ParameterNameSegment"),
                        Ref("DatatypeSegment"),
                    ),
                    delimiter=Ref("CommaSegment"),
                    bracket_pairs_set="angle_bracket_pairs",
                ),
                bracket_type="angle",
                bracket_pairs_set="angle_bracket_pairs",
            ),
        ),
    )


@bigquery_dialect.segment(replace=True)
class FunctionParameterListGrammar(BaseSegment):
    """The parameters for a function ie. `(string, number)`."""

    # Function parameter list. Note that the only difference from the ANSI
    # grammar is that BigQuery provides overrides bracket_pairs_set.
    match_grammar = Bracketed(
        Delimited(
            Ref("FunctionParameterGrammar"),
            delimiter=Ref("CommaSegment"),
            bracket_pairs_set="angle_bracket_pairs",
        )
    )


@bigquery_dialect.segment()
class TypelessStructSegment(BaseSegment):
    """Expression to construct a STRUCT with implicit types.

    https://cloud.google.com/bigquery/docs/reference/standard-sql/data-types#typeless_struct_syntax
    """

    type = "typeless_struct"
    match_grammar = Sequence(
        "STRUCT",
        Bracketed(
            Delimited(
                AnyNumberOf(
                    Sequence(
                        OneOf(
                            Ref("LiteralGrammar"),
                            Ref("FunctionSegment"),
                            Ref("IntervalExpressionSegment"),
                            Ref("ObjectReferenceSegment"),
                            Ref("ExpressionSegment"),
                        ),
                        Ref("AliasExpressionSegment", optional=True),
                    ),
                ),
                delimiter=Ref("CommaSegment"),
            ),
            optional=True,
        ),
    )


@bigquery_dialect.segment()
class LiteralCoercionSegment(BaseSegment):
    """A casting operation with a type name preceding a string literal.

    BigQuery allows string literals to be explicitly coerced to one of the
    following 4 types:
    - DATE
    - DATETIME
    - TIME
    - TIMESTAMP

    https://cloud.google.com/bigquery/docs/reference/standard-sql/conversion_rules#literal_coercion

    """

    type = "cast_expression"
    match_grammar = Sequence(
        OneOf("DATE", "DATETIME", "TIME", "TIMESTAMP"),
        Ref("QuotedLiteralSegment"),
    )


@bigquery_dialect.segment()
class HyphenatedObjectReferenceSegment(ansi_dialect.get_segment("ObjectReferenceSegment")):  # type: ignore
    """A reference to an object that may contain embedded hyphens."""

    type = "hyphenated_object_reference"
    match_grammar = ansi_dialect.get_segment(
        "ObjectReferenceSegment"
    ).match_grammar.copy()
    match_grammar.delimiter = OneOf(
        Ref("DotSegment"),
        Sequence(Ref("DotSegment"), Ref("DotSegment")),
        Sequence(Ref("MinusSegment")),
    )

    def iter_raw_references(self):
        """Generate a list of reference strings and elements.

        Each reference is an ObjectReferencePart. Overrides the base class
        because hyphens (MinusSegment) causes one logical part of the name to
        be split across multiple elements, e.g. "table-a" is parsed as three
        segments.
        """
        # For each descendant element, group them, using "dot" elements as a
        # delimiter.
        for is_dot, elems in itertools.groupby(
            self.recursive_crawl("identifier", "binary_operator", "dot"),
            lambda e: e.type == "dot",
        ):
            if not is_dot:
                segments = list(elems)
                parts = [seg.raw_trimmed() for seg in segments]
                yield self.ObjectReferencePart("".join(parts), segments)


@bigquery_dialect.segment(replace=True)
class TableExpressionSegment(BaseSegment):
    """Main table expression e.g. within a FROM clause, with hyphen support."""

    type = "table_expression"
    match_grammar = ansi_dialect.get_segment(
        "TableExpressionSegment"
    ).match_grammar.copy(
        insert=[
            Ref("HyphenatedObjectReferenceSegment"),
        ]
    )<|MERGE_RESOLUTION|>--- conflicted
+++ resolved
@@ -109,12 +109,7 @@
 # eliminating many potential parsing errors with the "<" and ">" operators.
 bigquery_dialect.sets("angle_bracket_pairs").update(
     [
-<<<<<<< HEAD
-        ("angle", "LessThanSegment", "GreaterThanSegment"),
-=======
-        # NB: Angle brackets can be mistaken, so False
-        ("angle", "StartAngleBracketSegment", "EndAngleBracketSegment", False),
->>>>>>> d1d60d7d
+        ("angle", "StartAngleBracketSegment", "EndAngleBracketSegment"),
     ]
 )
 
