--- conflicted
+++ resolved
@@ -10,11 +10,9 @@
 Note: Changes are now automatically tracked in [GitHub](https://github.com/sqlfluff/sqlfluff/releases) and will be copied in here on each release. There is no need to manually edit this file going forward.
 
 ### Added
-<<<<<<< HEAD
+- Added support for empty WINDOWS specificiations [#1293](https://github.com/sqlfluff/sqlfluff/pull/1293)
 - Added auto release drafter [#1287](https://github.com/sqlfluff/sqlfluff/pull/1287)
-=======
-- Added support for empty WINDOWS specificiations [#1293](https://github.com/sqlfluff/sqlfluff/pull/1293)
->>>>>>> 30059833
+
 ### Changed
 - Fix typo in the in the wild page [#1285](https://github.com/sqlfluff/sqlfluff/pull/1285)
 
